import Alamofire
import Crust
import Foundation
import JSONValueRX

class ResponseHandler {
    
    private let queue: OperationQueue
    private let callbackQueue: OperationQueue
    
    init(queue: OperationQueue = OperationQueue(),
         callbackQueue: OperationQueue = OperationQueue.main) {
        
        self.queue = queue
        self.callbackQueue = callbackQueue
    }
    
    func handle<Mapping: Crust.Mapping>(response: DataResponse<Any>, mapping: @escaping () -> Mapping, completion: @escaping RequestCompletion<Mapping>) {
        
        do {
            let value: Any = try {
                switch response.result {
                case .success(let value):
                    return value
                    
                case .failure(let e):
                    
                    let gqlError: AutoGraphError? = {
                        guard let value = Alamofire.Request.serializeResponseJSON(
                            options: .allowFragments,
                            response: response.response,
                            data: response.data, error: nil).value,
                            let json = try? JSONValue(object: value) else {
                                
                                return nil
                        }
                        
                        return AutoGraphError(graphQLResponseJSON: json)
                    }()
                    
                    throw AutoGraphError.network(error: e, underlying: gqlError)
                }
            }()
            
            let json = try JSONValue(object: value)
            
            if let queryError = AutoGraphError(graphQLResponseJSON: json) {
                throw queryError
            }
            
<<<<<<< HEAD
            self.queue.addOperation { [weak self] in
                self?.map(json: json, mapping: mapping, completion: completion)
=======
            do {
                let mapper = Mapper<Mapping>()
                let result = try mapper.map(from: json, using: mapping)
                completion(.success(result))
            }
            catch let e {
                throw AutoGraphError.mapping(error: e)
>>>>>>> 815bbb94
            }
        }
        catch let e {
            self.fail(error: e, mapping: mapping, completion: completion)
        }
    }
    
    private func map<Mapping: Crust.Mapping>(json: JSONValue, mapping: @escaping () -> Mapping, completion: @escaping RequestCompletion<Mapping>) {
        do {
            let mapper = Mapper<Mapping>()
            let result = try mapper.mapFromJSONToExistingObject(json, mapping: mapping())
            self.refetchAndComplete(result: result, json: json, mapping: mapping, completion: completion)
        }
        catch let e {
            self.fail(error: AutoGraphError.mapping(error: e), mapping: mapping, completion: completion)
        }
    }
    
    private func fail<Mapping: Crust.Mapping>(error: Error, mapping: () -> Mapping, completion: @escaping RequestCompletion<Mapping>) {
        self.callbackQueue.addOperation {
            completion(.failure(error))
        }
    }
    
    private func refetchAndComplete<Mapping: Crust.Mapping, MappedObject: Sequence>
        (result: MappedObject,
         json: JSONValue,
         mapping: @escaping () -> Mapping,
         completion: @escaping RequestCompletion<Mapping>)
        where Mapping.MappedObject == MappedObject, MappedObject.Iterator.Element: ThreadUnsafe {
            
            let primaryKey = MappedObject.Iterator.Element.primaryKey
            let primaryKeys: [[String : CVarArg]] = result.flatMap {
                guard case let value as CVarArg = $0.value(forKeyPath: primaryKey) else {
                    return nil
                }
                return [primaryKey : value]
            }
            
            self.callbackQueue.addOperation {
                let map = mapping()
                let results = map.adaptor.fetchObjects(type: MappedObject.Iterator.Element.self, primaryKeyValues: primaryKeys, isMapping: false)
            }
    }
    
    private func refetchAndComplete<Mapping: Crust.Mapping, MappedObject: ThreadUnsafe>
        (result: MappedObject,
         json: JSONValue,
         mapping: @escaping () -> Mapping,
         completion: @escaping RequestCompletion<Mapping>)
        where Mapping.MappedObject == MappedObject {
            
            
    }
    
    private func refetchAndComplete<Mapping: Crust.Mapping>(result: Mapping.MappedObject, json: JSONValue, mapping: @escaping () -> Mapping, completion: @escaping RequestCompletion<Mapping>) {
        
        if case let results as Collection = result {
            
        }
        
        self.callbackQueue.addOperation {
            
            let map = mapping()
            
            guard map.primaryKeys != nil else {
                completion(.success(result))
                return
            }
            
            
            completion(.success(result))
        }
    }
}<|MERGE_RESOLUTION|>--- conflicted
+++ resolved
@@ -15,51 +15,22 @@
         self.callbackQueue = callbackQueue
     }
     
-    func handle<Mapping: Crust.Mapping>(response: DataResponse<Any>, mapping: @escaping () -> Mapping, completion: @escaping RequestCompletion<Mapping>) {
+    func handle<M: Crust.ArrayMapping<SubType, SubAdaptor, SubMapping>, SubType: Equatable, SubAdaptor: Adaptor, SubMapping: ArraySubMapping>
+        (response: DataResponse<Any>,
+         mapping: @escaping () -> M,
+         completion: @escaping RequestCompletion<M>)
+        where SubMapping.AdaptorKind == SubAdaptor, SubMapping.MappedObject == SubType, SubType: ThreadUnsafe {
         
         do {
-            let value: Any = try {
-                switch response.result {
-                case .success(let value):
-                    return value
-                    
-                case .failure(let e):
-                    
-                    let gqlError: AutoGraphError? = {
-                        guard let value = Alamofire.Request.serializeResponseJSON(
-                            options: .allowFragments,
-                            response: response.response,
-                            data: response.data, error: nil).value,
-                            let json = try? JSONValue(object: value) else {
-                                
-                                return nil
-                        }
-                        
-                        return AutoGraphError(graphQLResponseJSON: json)
-                    }()
-                    
-                    throw AutoGraphError.network(error: e, underlying: gqlError)
-                }
-            }()
-            
+            let value = try response.extractValue()
             let json = try JSONValue(object: value)
             
             if let queryError = AutoGraphError(graphQLResponseJSON: json) {
                 throw queryError
             }
             
-<<<<<<< HEAD
             self.queue.addOperation { [weak self] in
                 self?.map(json: json, mapping: mapping, completion: completion)
-=======
-            do {
-                let mapper = Mapper<Mapping>()
-                let result = try mapper.map(from: json, using: mapping)
-                completion(.success(result))
-            }
-            catch let e {
-                throw AutoGraphError.mapping(error: e)
->>>>>>> 815bbb94
             }
         }
         catch let e {
@@ -67,42 +38,71 @@
         }
     }
     
+    func handle<Mapping: Crust.Mapping>(response: DataResponse<Any>, mapping: @escaping () -> Mapping, completion: @escaping RequestCompletion<Mapping>) {
+        
+        do {
+            let value = try response.extractValue()
+            let json = try JSONValue(object: value)
+            
+            if let queryError = AutoGraphError(graphQLResponseJSON: json) {
+                throw queryError
+            }
+            
+            self.queue.addOperation { [weak self] in
+                self?.map(json: json, mapping: mapping, completion: completion)
+            }
+        }
+        catch let e {
+            self.fail(error: e, mapping: mapping, completion: completion)
+        }
+    }
+    
+    private func map<M: Crust.Mapping, SubType: Equatable, SubAdaptor: Adaptor, SubMapping: ArraySubMapping>
+        (json: JSONValue,
+         mapping: @escaping () -> M,
+         completion: @escaping RequestCompletion<M>)
+    where M: ArrayMapping<SubType, SubAdaptor, SubMapping>, SubMapping.AdaptorKind == SubAdaptor, SubMapping.MappedObject == SubType, SubType: ThreadUnsafe {
+            
+            do {
+                let map = mapping()
+                let mapper = Mapper<M>()
+                let result: [SubType] = try mapper.map(from: json, using: map)
+                self.refetchAndComplete(result: result, json: json, mapping: mapping, completion: completion)
+            }
+            catch let e {
+                self.fail(error: AutoGraphError.mapping(error: e), mapping: mapping, completion: completion)
+            }
+    }
+    
     private func map<Mapping: Crust.Mapping>(json: JSONValue, mapping: @escaping () -> Mapping, completion: @escaping RequestCompletion<Mapping>) {
         do {
+            let map = mapping()
             let mapper = Mapper<Mapping>()
-            let result = try mapper.mapFromJSONToExistingObject(json, mapping: mapping())
+            let result = try mapper.map(from: json, using: map)
+            print(result)
+            
             self.refetchAndComplete(result: result, json: json, mapping: mapping, completion: completion)
         }
         catch let e {
             self.fail(error: AutoGraphError.mapping(error: e), mapping: mapping, completion: completion)
         }
     }
-    
+
     private func fail<Mapping: Crust.Mapping>(error: Error, mapping: () -> Mapping, completion: @escaping RequestCompletion<Mapping>) {
         self.callbackQueue.addOperation {
             completion(.failure(error))
         }
     }
-    
-    private func refetchAndComplete<Mapping: Crust.Mapping, MappedObject: Sequence>
-        (result: MappedObject,
+
+    private func refetchAndComplete<Mapping: Crust.Mapping>
+        (result: Mapping.MappedObject,
          json: JSONValue,
          mapping: @escaping () -> Mapping,
-         completion: @escaping RequestCompletion<Mapping>)
-        where Mapping.MappedObject == MappedObject, MappedObject.Iterator.Element: ThreadUnsafe {
-            
-            let primaryKey = MappedObject.Iterator.Element.primaryKey
-            let primaryKeys: [[String : CVarArg]] = result.flatMap {
-                guard case let value as CVarArg = $0.value(forKeyPath: primaryKey) else {
-                    return nil
-                }
-                return [primaryKey : value]
-            }
-            
-            self.callbackQueue.addOperation {
-                let map = mapping()
-                let results = map.adaptor.fetchObjects(type: MappedObject.Iterator.Element.self, primaryKeyValues: primaryKeys, isMapping: false)
-            }
+         completion: @escaping RequestCompletion<Mapping>) {
+        
+        self.callbackQueue.addOperation {
+            completion(.success(result))
+        }
     }
     
     private func refetchAndComplete<Mapping: Crust.Mapping, MappedObject: ThreadUnsafe>
@@ -112,26 +112,54 @@
          completion: @escaping RequestCompletion<Mapping>)
         where Mapping.MappedObject == MappedObject {
             
+            let primaryKey = MappedObject.primaryKey()!
+            let primaryKeys: [[String : CVarArg]] = {
+                guard case let value as CVarArg = result.value(forKeyPath: primaryKey) else {
+                    return []
+                }
+                return [[primaryKey : value]]
+            }()
             
+            self.callbackQueue.addOperation {
+                let map = mapping()
+                guard let finalResult = map.adaptor.fetchObjects(type: MappedObject.self as! Mapping.AdaptorKind.BaseType.Type, primaryKeyValues: primaryKeys, isMapping: false)?.first else {
+                    self.fail(error: AutoGraphError.refetching, mapping: mapping, completion: completion)
+                    return
+                }
+                completion(.success(finalResult as! MappedObject))
+            }
     }
     
-    private func refetchAndComplete<Mapping: Crust.Mapping>(result: Mapping.MappedObject, json: JSONValue, mapping: @escaping () -> Mapping, completion: @escaping RequestCompletion<Mapping>) {
+    private func refetchAndComplete<M: Crust.Mapping, SubType: Equatable, SubAdaptor: Adaptor, SubMapping: ArraySubMapping>
+        (result: M.MappedObject,
+         json: JSONValue,
+         mapping: @escaping () -> M,
+         completion: @escaping RequestCompletion<M>)
+    where M: ArrayMapping<SubType, SubAdaptor, SubMapping>, SubMapping.AdaptorKind == SubAdaptor, SubMapping.MappedObject == SubType, SubType: ThreadUnsafe {
         
-        if case let results as Collection = result {
-            
+        let primaryKey = SubType.primaryKey()!
+        let primaryKeys: [[String : CVarArg]] = result.flatMap {
+            guard case let value as CVarArg = $0.value(forKeyPath: primaryKey) else {
+                return nil
+            }
+            return [primaryKey : value]
+        }
+        
+        func typeCoercion<T>(type: T.Type, obj: Any) -> T {
+            return obj as! T
         }
         
         self.callbackQueue.addOperation {
-            
             let map = mapping()
-            
-            guard map.primaryKeys != nil else {
-                completion(.success(result))
+            guard let results = map.adaptor.fetchObjects(type: SubType.self as! SubAdaptor.BaseType.Type, primaryKeyValues: primaryKeys, isMapping: false) else {
+                completion(.success([]))
                 return
             }
-            
-            
-            completion(.success(result))
+            let mappedResults = results.map { $0 }
+            let type = type(of: map).MappedObject.self
+            // Note: as! M.MappedObject leads to "Ambiguous type name" bug for some weird reason.
+            let success = Result.success(typeCoercion(type: type, obj: mappedResults))
+            completion(success)
         }
     }
 }