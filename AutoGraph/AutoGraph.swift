--- conflicted
+++ resolved
@@ -152,16 +152,9 @@
     
     public func send<R: Request>(_ request: R, completion: @escaping RequestCompletion<R.Result>)
     where
-<<<<<<< HEAD
     R.Result: RangeReplaceableCollection,
     R.Result.Iterator.Element == R.Mapping.MappedObject,
-    R.Mapping.MappedObject: Equatable,
-    R.Mapping.SequenceKind == R.Result {
-=======
-    T.Result: RangeReplaceableCollection,
-    T.Result.Iterator.Element == T.Mapping.MappedObject,
-    T.Mapping.MappedObject: Equatable {
->>>>>>> f21773b0
+    R.Mapping.MappedObject: Equatable {
         
         self.dispatcher.send(request: request, resultBinding: request.generateBinding(completion: completion))
     }
