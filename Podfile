platform :ios, '8.0'

# ignore all warnings from all pods
inhibit_all_warnings!
use_frameworks!

target 'AutoGraphQL' do
<<<<<<< HEAD
  pod 'Alamofire', '~> 4.8.0'
  pod 'JSONValueRX', '~> 4.2'
=======
  pod 'Alamofire', '~> 4.8.2'
  pod 'Crust', '~> 0.10.1'
>>>>>>> 15d64d88
    
  target 'AutoGraphTests' do
    inherit! :complete
  end

  target 'QueryBuilderTests' do
    inherit! :complete
  end
end

target 'QueryBuilder' do
  pod 'JSONValueRX', '~> 4.2'
end

post_install do |installer|
  installer.pods_project.build_configurations.each do |config|
    if config.name.include?("Debug") or config.name.include?("Developer") or config.name.include?("Localhost")
      config.build_settings['GCC_OPTIMIZATION_LEVEL'] = '0'
      config.build_settings['GCC_PREPROCESSOR_DEFINITIONS'] ||= ['$(inherited)']
      config.build_settings['GCC_PREPROCESSOR_DEFINITIONS'] << 'DEBUG=1 RCT_DEBUG=1 RCT_DEV=1 RCT_NSASSERT=1'
    end
  end
end<|MERGE_RESOLUTION|>--- conflicted
+++ resolved
@@ -5,13 +5,8 @@
 use_frameworks!
 
 target 'AutoGraphQL' do
-<<<<<<< HEAD
-  pod 'Alamofire', '~> 4.8.0'
+  pod 'Alamofire', '~> 4.8.2'
   pod 'JSONValueRX', '~> 4.2'
-=======
-  pod 'Alamofire', '~> 4.8.2'
-  pod 'Crust', '~> 0.10.1'
->>>>>>> 15d64d88
     
   target 'AutoGraphTests' do
     inherit! :complete
