<?xml version="1.0" encoding="UTF-8"?>
<!DOCTYPE plist PUBLIC "-//Apple//DTD PLIST 1.0//EN" "http://www.apple.com/DTDs/PropertyList-1.0.dtd">
<plist version="1.0">
<dict>
  <key>CFBundleDevelopmentRegion</key>
  <string>en</string>
  <key>CFBundleExecutable</key>
  <string>${EXECUTABLE_NAME}</string>
  <key>CFBundleIdentifier</key>
  <string>${PRODUCT_BUNDLE_IDENTIFIER}</string>
  <key>CFBundleInfoDictionaryVersion</key>
  <string>6.0</string>
  <key>CFBundleName</key>
  <string>${PRODUCT_NAME}</string>
  <key>CFBundlePackageType</key>
  <string>FMWK</string>
  <key>CFBundleShortVersionString</key>
<<<<<<< HEAD
  <string>0.1.4</string>
=======
  <string>0.1.5</string>
>>>>>>> 815bbb94
  <key>CFBundleSignature</key>
  <string>????</string>
  <key>CFBundleVersion</key>
  <string>${CURRENT_PROJECT_VERSION}</string>
  <key>NSPrincipalClass</key>
  <string></string>
</dict>
</plist><|MERGE_RESOLUTION|>--- conflicted
+++ resolved
@@ -15,11 +15,7 @@
   <key>CFBundlePackageType</key>
   <string>FMWK</string>
   <key>CFBundleShortVersionString</key>
-<<<<<<< HEAD
-  <string>0.1.4</string>
-=======
   <string>0.1.5</string>
->>>>>>> 815bbb94
   <key>CFBundleSignature</key>
   <string>????</string>
   <key>CFBundleVersion</key>
