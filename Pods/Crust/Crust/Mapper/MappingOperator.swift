--- conflicted
+++ resolved
@@ -232,11 +232,7 @@
 private func mapFromJson<T, U: Mapping>(_ json: JSONValue, toField field: inout T, mapping: U, context: MappingContext) throws where U.MappedObject == T {
     
     let mapper = Mapper<U>()
-<<<<<<< HEAD
-    field = try mapper.mapFromJSONToExistingObject(json, mapping: mapping, parentContext: context)
-=======
     field = try mapper.map(from: json, using: mapping, parentContext: context)
->>>>>>> 815bbb94
 }
 
 private func mapFromJson<T, U: Mapping>(_ json: JSONValue, toField field: inout T?, mapping: U, context: MappingContext) throws where U.MappedObject == T {
@@ -247,11 +243,7 @@
     }
     
     let mapper = Mapper<U>()
-<<<<<<< HEAD
-    field = try mapper.mapFromJSONToExistingObject(json, mapping: mapping, parentContext: context)
-=======
     field = try mapper.map(from: json, using: mapping, parentContext: context)
->>>>>>> 815bbb94
 }
 
 // MARK: - Appendable - RangeReplaceableCollectionType subset (Array and Realm List follow this protocol)
@@ -291,10 +283,6 @@
             let json = map.context.json
             let baseJSON = json[map.key]
             if case .some(.array(let arr)) = baseJSON, map.key.keyPath == "", arr.count == 0 {
-<<<<<<< HEAD
-                print(json)
-=======
->>>>>>> 815bbb94
                 try mapper(json, &field)
             }
             else if let baseJSON = baseJSON {
