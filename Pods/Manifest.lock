--- conflicted
+++ resolved
@@ -1,73 +1,20 @@
 PODS:
-<<<<<<< HEAD
-  - Alamofire (4.8.0)
+  - Alamofire (4.8.2)
   - JSONValueRX (4.2.0)
 
 DEPENDENCIES:
-  - Alamofire (~> 4.8.0)
-=======
-  - Alamofire (4.8.2)
-  - Crust (0.10.1):
-    - JSONValueRX (~> 4.2.0)
-  - JSONValueRX (4.2.0)
-  - OHHTTPStubs (7.0.0):
-    - OHHTTPStubs/Default (= 7.0.0)
-  - OHHTTPStubs/Core (7.0.0)
-  - OHHTTPStubs/Default (7.0.0):
-    - OHHTTPStubs/Core
-    - OHHTTPStubs/JSON
-    - OHHTTPStubs/NSURLSession
-    - OHHTTPStubs/OHPathHelpers
-  - OHHTTPStubs/JSON (7.0.0):
-    - OHHTTPStubs/Core
-  - OHHTTPStubs/NSURLSession (7.0.0):
-    - OHHTTPStubs/Core
-  - OHHTTPStubs/OHPathHelpers (7.0.0)
-  - Realm (3.10.0):
-    - Realm/Headers (= 3.10.0)
-  - Realm/Headers (3.10.0)
-  - RealmSwift (3.10.0):
-    - Realm (= 3.10.0)
-
-DEPENDENCIES:
   - Alamofire (~> 4.8.2)
-  - Crust (~> 0.10.1)
->>>>>>> 15d64d88
   - JSONValueRX (~> 4.2)
 
 SPEC REPOS:
   https://github.com/cocoapods/specs.git:
     - Alamofire
     - JSONValueRX
-<<<<<<< HEAD
-
-SPEC CHECKSUMS:
-  Alamofire: 3ec537f71edc9804815215393ae2b1a8ea33a844
-  JSONValueRX: 385a8d96f8a8728d500e229a4c81dd44d680b890
-
-PODFILE CHECKSUM: 4f891f9e0cd2ba0877da7c3f81d86b3031e5e438
-=======
-    - Realm
-    - RealmSwift
-
-EXTERNAL SOURCES:
-  OHHTTPStubs:
-    :git: https://github.com/AliSoftware/OHHTTPStubs.git
-
-CHECKOUT OPTIONS:
-  OHHTTPStubs:
-    :commit: 543182991a0d59db81f5b835a40901a9a386847d
-    :git: https://github.com/AliSoftware/OHHTTPStubs.git
 
 SPEC CHECKSUMS:
   Alamofire: ae5c501addb7afdbb13687d7f2f722c78734c2d3
-  Crust: e73a1eafa205b8eabcafab3cd750c3c48ab5e319
   JSONValueRX: 385a8d96f8a8728d500e229a4c81dd44d680b890
-  OHHTTPStubs: ef33a2c353110d306bb98f695435ec56ff5a26c3
-  Realm: 85ab9e4f779d66f6e9ffeb118dc25b7f130c96ac
-  RealmSwift: 69121c8b86d0ae005fb779efdb10e606732e1c74
 
-PODFILE CHECKSUM: d51185e5abdf8ca9a0bd38d36b6dbb5a05bb47d7
->>>>>>> 15d64d88
+PODFILE CHECKSUM: 05de97ad7ce524258f1eca0c5af2eb810d6d3191
 
 COCOAPODS: 1.5.3