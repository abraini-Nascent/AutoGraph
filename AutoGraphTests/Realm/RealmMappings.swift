import AutoGraph
import Foundation
import Crust
import JSONValueRX
import Realm

/// Include this file and `RLMSupport.swift` in order to use `RealmMapping` and `RealmAdaptor` and map to `RLMObject` using `Crust`.

<<<<<<< HEAD
=======
import Foundation
import Crust
import JSONValueRX
import Realm

>>>>>>> 815bbb94
public class RealmArrayAdaptor<RealmObject: RLMObject>: AbstractArrayAdaptor<RealmObject, RealmAdaptor> {
    public let realm: RLMRealm
    public let realmAdaptor: RealmAdaptor
    
    public init(realm: RLMRealm) {
        self.realm = realm
        self.realmAdaptor = RealmAdaptor(realm: realm)
        super.init(subAdaptor: self.realmAdaptor)
    }
    
    public convenience init() {
        self.init(realm: RLMRealm.default())
    }
}

public class RealmAdaptor: Adaptor {
    
    public typealias BaseType = RLMObject
    public typealias ResultsType = [BaseType]
    
    private var cache: Set<BaseType>
    public let realm: RLMRealm
    public var requiresPrimaryKeys = false
    
    public init(realm: RLMRealm) {
        self.realm = realm
        self.cache = []
    }
    
    public convenience init() throws {
        self.init(realm: RLMRealm.default())
    }
    
    public func mappingBegins() throws {
        self.realm.beginWriteTransaction()
    }
    
    public func mappingEnded() throws {
        try self.realm.commitWriteTransaction()
        self.cache.removeAll()
    }
    
    public func mappingErrored(_ error: Error) {
        if self.realm.inWriteTransaction {
            self.realm.cancelWriteTransaction()
        }
        self.cache.removeAll()
    }
    
    public func createObject(type: BaseType.Type) throws -> BaseType {
        let obj = type.init()
        self.cache.insert(obj)
        return obj
    }
    
    public func save(objects: [BaseType]) throws {
        let saveBlock = {
            for obj in objects {
                self.cache.remove(obj)
                if obj.objectSchema.primaryKeyProperty != nil {
                    self.realm.addOrUpdate(obj)
                }
                else if !self.requiresPrimaryKeys {
                    self.realm.add(obj)
                }
                else {
                    let userInfo = [ NSLocalizedFailureReasonErrorKey : "Adaptor requires primary keys but obj of type \(type(of: obj)) does not have one" ]
                    throw NSError(domain: "RealmAdaptorDomain", code: -1, userInfo: userInfo)
                }
            }
        }
        if self.realm.inWriteTransaction {
            try saveBlock()
        } else {
            self.realm.beginWriteTransaction()
            try saveBlock()
            try self.realm.commitWriteTransaction()
        }
    }
    
    public func deleteObject(_ obj: BaseType) throws {
        let deleteBlock = {
            self.cache.remove(obj)
            self.realm.delete(obj)
        }
        if self.realm.inWriteTransaction {
            deleteBlock()
        } else {
            self.realm.beginWriteTransaction()
            deleteBlock()
            try self.realm.commitWriteTransaction()
        }
    }
    
    public func fetchObjects(type: BaseType.Type, primaryKeyValues: [[String : CVarArg]], isMapping: Bool) -> ResultsType? {
        
        // Really we should be using either a mapping associated with the primary key or the primary key's
        // Type's `fromJson(_:)` method. Unfortunately that method comes from JSONable which you cannot
        // dynamically typecast to and Swift's reflection system doesn't appear fully baked enough to safely
        // get the actual type of the property to call it's conversion method (Optional values aren't
        // properly reflected coming from sources on SO). In the meantime we'll have to convert here on a
        // case-by-case basis and possibly integrate better generics or primary key method mappings in the future.
        
        func sanitize(key: String, value: NSObject) -> NSObject {
            if type.isProperty(key, ofType: NSDate.self), case let value as String = value {
                return Date(isoString: value)! as NSDate
            }
            return type.sanitizeValue(value, fromProperty: key, realm: self.realm)
        }
        
        var totalPredicate = Array<NSPredicate>()
        
        for keyValues in primaryKeyValues {
            var objectPredicates = Array<NSPredicate>()
            for (key, var value) in keyValues {
                if case let obj as NSObject = value {
                    value = sanitize(key: key, value: obj)
                }
                let predicate = NSPredicate(format: "%K == %@", key, value)
                objectPredicates.append(predicate)
            }
            let objectPredicate = NSCompoundPredicate(andPredicateWithSubpredicates: objectPredicates)
            totalPredicate.append(objectPredicate)
        }
        
        let orPredicate = NSCompoundPredicate(orPredicateWithSubpredicates: totalPredicate)
        
        return fetchObjects(type: type, predicate: orPredicate, isMapping: isMapping)
    }
    
    public func fetchObjects(type: BaseType.Type, predicate: NSPredicate, isMapping: Bool) -> ResultsType? {
        
        var objects = self.cache.filter {
            type(of: $0) == type
            }.filter {
                predicate.evaluate(with: $0)
        }
        
        if objects.count > 0 {
            return Array(objects)
        }
        
        // Since we use this function to fetch existing objects to map to, but we can't remap the primary key,
        // we're going to build an unstored object and update when saving based on the primary key.
        guard !isMapping || type.primaryKey() == nil else {
            return nil
        }
        
        let results = type.objects(in: realm, with: predicate)
        for obj in results {
            objects.append(obj)
        }
        return objects
    }
}

public protocol RealmMapping: Mapping {
    init(adaptor: RealmAdaptor)
}

extension RLMArray: Appendable {
    public func append(_ newElement: RLMObject) {
        self.addObjectNonGeneric(newElement)
    }
    
    public func append(contentsOf newElements: [RLMObject]) {
        for obj in newElements {
            self.addObjectNonGeneric(obj)
        }
    }
}

public protocol RealmArrayMapping: Mapping {
    associatedtype SubType: RLMObject
    associatedtype AdaptorKind = RealmArrayAdaptor<SubType>
    init(adaptor: AdaptorKind)
}

extension RealmArrayMapping {
    public var primaryKeys: [String : Keypath]? { return nil }
}

@discardableResult
public func <- <T, U: Mapping, C: MappingContext>(field: inout RLMArray<T>, map:(key: Spec<U>, context: C)) -> C
    where U.MappedObject == T {
        
        var variableList = field.allObjects() as! [T]
        let context = mapCollectionField(&variableList, map: map)
        field.append(contentsOf: variableList)
        return context
}<|MERGE_RESOLUTION|>--- conflicted
+++ resolved
@@ -6,14 +6,6 @@
 
 /// Include this file and `RLMSupport.swift` in order to use `RealmMapping` and `RealmAdaptor` and map to `RLMObject` using `Crust`.
 
-<<<<<<< HEAD
-=======
-import Foundation
-import Crust
-import JSONValueRX
-import Realm
-
->>>>>>> 815bbb94
 public class RealmArrayAdaptor<RealmObject: RLMObject>: AbstractArrayAdaptor<RealmObject, RealmAdaptor> {
     public let realm: RLMRealm
     public let realmAdaptor: RealmAdaptor
@@ -186,16 +178,6 @@
     }
 }
 
-public protocol RealmArrayMapping: Mapping {
-    associatedtype SubType: RLMObject
-    associatedtype AdaptorKind = RealmArrayAdaptor<SubType>
-    init(adaptor: AdaptorKind)
-}
-
-extension RealmArrayMapping {
-    public var primaryKeys: [String : Keypath]? { return nil }
-}
-
 @discardableResult
 public func <- <T, U: Mapping, C: MappingContext>(field: inout RLMArray<T>, map:(key: Spec<U>, context: C)) -> C
     where U.MappedObject == T {
