#
# Be sure to run `pod lib lint AutoGraph.podspec' to ensure this is a
# valid spec before submitting.
#
# Any lines starting with a # are optional, but their use is encouraged
# To learn more about a Podspec see http://guides.cocoapods.org/syntax/podspec.html
#

Pod::Spec.new do |s|
  s.name             = "AutoGraph"
  s.module_name      = "AutoGraphQL"
<<<<<<< HEAD
  s.version          = "0.5.0"
=======
  s.version          = "0.4.6"
>>>>>>> e46a888e
  s.summary          = "Swift GraphQL Client and Mapping library with Realm support"

# This description is used to generate tags and improve search results.
#   * Think: What does it do? Why did you write it? What is the focus?
#   * Try to keep it short, snappy and to the point.
#   * Write the description between the DESC delimiters below.
#   * Finally, don't worry about the indent, CocoaPods strips it!  
  s.description      = <<-DESC
  A flexible Swift framework for requesting and mapping data from a GraphQL server with support for storage solutions such as Realm.
                       DESC

  s.homepage         = "https://github.com/remind101/AutoGraph"
  s.license          = 'MIT'
  s.author           = { "rexmas" => "rex@remindhq.com" }
  s.source           = { :git => "https://github.com/remind101/AutoGraph.git", :tag => s.version.to_s }

  s.platform     = :ios, '8.0'
  s.requires_arc = true

  s.dependency 'Alamofire', '~> 4.7.2'
  s.dependency 'Crust', '~> 0.9.0'
  s.dependency 'JSONValueRX', '~> 4.0.0'

  s.source_files = 'AutoGraph/**/*.swift', 'QueryBuilder/**/*.swift'
  s.resource_bundles = {
  }

end<|MERGE_RESOLUTION|>--- conflicted
+++ resolved
@@ -9,11 +9,7 @@
 Pod::Spec.new do |s|
   s.name             = "AutoGraph"
   s.module_name      = "AutoGraphQL"
-<<<<<<< HEAD
-  s.version          = "0.5.0"
-=======
-  s.version          = "0.4.6"
->>>>>>> e46a888e
+  s.version          = "0.5.1"
   s.summary          = "Swift GraphQL Client and Mapping library with Realm support"
 
 # This description is used to generate tags and improve search results.
@@ -34,8 +30,8 @@
   s.requires_arc = true
 
   s.dependency 'Alamofire', '~> 4.7.2'
-  s.dependency 'Crust', '~> 0.9.0'
-  s.dependency 'JSONValueRX', '~> 4.0.0'
+  s.dependency 'Crust', '~> 0.9.1'
+  s.dependency 'JSONValueRX', '~> 4.0.2'
 
   s.source_files = 'AutoGraph/**/*.swift', 'QueryBuilder/**/*.swift'
   s.resource_bundles = {
